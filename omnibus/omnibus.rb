--- conflicted
+++ resolved
@@ -3,7 +3,6 @@
 # This product includes software developed at Datadog (https:#www.datadoghq.com/).
 # Copyright 2017 Datadog, Inc.
 
-<<<<<<< HEAD
 #
 # This file is used to configure the datadog-agent project. It contains
 # some minimal configuration examples for working with Omnibus. For a full list
@@ -13,7 +12,5 @@
 # Windows architecture defaults
 # ------------------------------
 windows_arch :x86_64
-=======
 # Don't append a timestamp to the package version
-append_timestamp false
->>>>>>> 6889e0e3
+append_timestamp false